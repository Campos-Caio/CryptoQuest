--- conflicted
+++ resolved
@@ -1,10 +1,4 @@
 import 'dart:convert';
-<<<<<<< HEAD
-
-import 'package:cryptoquest/core/config/app_config.dart';
-import 'package:cryptoquest/features/auth/user_profile_model.dart';
-=======
->>>>>>> b7960922
 import 'package:cryptoquest/features/missions/models/mission_model.dart';
 import 'package:cryptoquest/features/quiz/models/quiz_model.dart';
 import 'package:http/http.dart' as http;
@@ -72,52 +66,6 @@
         }),
       );
 
-<<<<<<< HEAD
-    if (response.statusCode == 200) {
-      // Decodifica a resposta, que eh uma lista de objetos JSON
-      final List<dynamic> responseBody = jsonDecode(response.body);
-      // Converte cada objeto Json em um Objeto mission e retorna a lista
-      return responseBody.map((json) => Mission.fromJson(json)).toList();
-    } else {
-      throw Exception('Falha ao carregar as missões diárias.');
-    }
-  }
-
-  Future<Quiz> getQuizById(String token, String quizId) async {
-    final response = await http.get(
-      Uri.parse('${AppConfig.baseUrl}/quizzes/$quizId'),
-      headers: {
-        'Content-Type': 'application/json',
-        'Authorization': 'Bearer $token'
-      },
-    );
-
-    if (response.statusCode == 200) {
-      // Decodifica a resposta, que eh uma lista de objetos JSON
-      return Quiz.fromJson(jsonDecode(response.body));
-    } else {
-      throw Exception('Falha ao carregar o conteúdo do quiz.');
-    }
-  }
-
-  Future<UserProfile> completeQuizMissions(
-    String token, String missionId, List<int> answers) async {
-    final response = await http.post(
-      Uri.parse('${AppConfig.baseUrl}/missions/$missionId/complete'),
-      headers: {
-        'Content-Type': 'application/json',
-        'Authorization': 'Bearer $token'
-      },
-      body: jsonEncode({"answers" : answers}),  
-    );
-
-    if (response.statusCode == 200) {
-      // Decodifica a resposta, que eh uma lista de objetos JSON
-      return UserProfile.fromJson(jsonDecode(response.body));
-    } else {
-      final errorData = jsonDecode(response.body);
-      throw Exception('Falha ao completar a missão: ${errorData['detail']}');
-=======
       if (response.statusCode == 200) {
         return json.decode(response.body);
       } else {
@@ -132,7 +80,6 @@
         rethrow;
       }
       throw Exception('Erro de conexão: $e');
->>>>>>> b7960922
     }
   }
 }